--- conflicted
+++ resolved
@@ -14,29 +14,22 @@
 
 bool rapidjson_middleware(sp::Request& req, sp::Response& res)
 {
-<<<<<<< HEAD
     // the body is empty and json parsing isn't necessary
     if (req.body.empty())
         return true;
 
-    if (req.json.Parse(req.body.c_str()).HasParseError()) {
-        auto errorCode = rapidjson::GetParseError_En(req.json.GetParseError());
-        std::string parseError = "JSON parse error: " + std::string(errorCode);
-        res.send(http::Status::BadRequest, parseError);
-        return false;
-    }
-
-    return true;
-=======
+    // the body is successfuly parsed
     if(!req.json.Parse(req.body.c_str()).HasParseError())
         return true;
 
+    // some kind of parse error occurred
+    // return the error message to the client
     auto error_str = rapidjson::GetParseError_En(req.json.GetParseError());
     std::string parse_error = "JSON parse error: " + std::string(error_str);
+    res.send(http::Status::BadRequest, parse_error);
 
-    res.send(http::Status::BadRequest, parse_error);
+    // stop further execution
     return false;
->>>>>>> 80aa247d
 }
 
 }
